--- conflicted
+++ resolved
@@ -189,40 +189,6 @@
         st.markdown("**Modify the following parameters before running the process**")
 
         llm_options = _get_model_options()
-<<<<<<< HEAD
-        st.session_state.llm = st.selectbox(
-            "Choose a LLM model",
-            llm_options,
-            index=0,
-            format_func=lambda x: x.split("/")[-1],
-        )
-
-        st.session_state.input_tokens = st.slider(
-            "Number of input tokens", min_value=50, max_value=2000, value=500
-        )
-        st.session_state.input_tokens_std = st.slider(
-            "Input tokens standard deviation", min_value=10, max_value=500, value=50
-        )
-
-        st.session_state.output_tokens = st.slider(
-            "Number of output tokens", min_value=50, max_value=2000, value=500
-        )
-        st.session_state.output_tokens_std = st.slider(
-            "Output tokens standard deviation", min_value=10, max_value=500, value=50
-        )
-
-        st.session_state.number_requests = st.slider(
-            "Number of total requests", min_value=10, max_value=100, value=50
-        )
-        st.session_state.number_concurrent_requests = st.slider(
-            "Number of concurrent requests", min_value=1, max_value=100, value=1
-        )
-
-        st.session_state.timeout = st.slider(
-            "Timeout", min_value=60, max_value=1800, value=600
-        )
-
-=======
         st.session_state.llm = st.selectbox('Choose a LLM model', llm_options, index=0, format_func=lambda x: x.split('/')[-1])
         
         st.session_state.input_tokens = st.slider('Number of input tokens', min_value=50, max_value=1024, value=250)
@@ -236,7 +202,6 @@
         
         st.session_state.timeout = st.slider('Timeout', min_value=60, max_value=1800, value=600)
         
->>>>>>> 02e8ef88
         sidebar_option = st.sidebar.button("Run!")
 
     if sidebar_option:
