--- conflicted
+++ resolved
@@ -267,16 +267,12 @@
 
         return metrics_summary
 
-<<<<<<< HEAD
     def save_results(
             self, 
             filename: str, 
             summary: Dict[str, Any], 
             individual_responses: List[LLMResponse],
         ):
-=======
-    def save_results(self, filename: str, summary: dict, individual_responses: list[dict]) -> None:
->>>>>>> 979df072
         """Save the performance evaluation results to a file.
 
         Args:
@@ -354,18 +350,17 @@
         with open(input_file_path, "r") as file:
             data = [json.loads(line) for line in file]
         return data
-<<<<<<< HEAD
     
-=======
-
->>>>>>> 979df072
     def create_output_filename(self) -> str:
         """Utility for creating a unique filename for a custom benchmarking experiment with a dataset.
 
         Returns:
             str: Filename for the custom benchmark run.
         """
-<<<<<<< HEAD
+        generation_mode = ""
+        if self.is_stream_mode:
+            generation_mode = "stream"
+        
         output_file_name = f"{self.model_name}_{self.file_name}_{self.num_workers}_{self.generation_mode}"
         return self.sanitize_file_prefix(output_file_name)
 
@@ -399,15 +394,8 @@
             except Exception as e:
                 logger.error("ERROR SAVING LLM OUTPUTS")
                 raise e
-=======
-        generation_mode = ""
-        if self.is_stream_mode:
-            generation_mode = "stream"
-    
-        return f"{self.model_name}_{self.file_name}_{self.num_workers}_{generation_mode}"
->>>>>>> 979df072
-
-    def run_benchmark(self, sampling_params: Dict[str, Any]) -> None:
+
+    def run_benchmark(self, sampling_params: Dict[str, Any]):
         """Run a benchmark test for the specified LLM using a custom dataset provided by the user.
 
         Args:
@@ -614,16 +602,12 @@
         Returns:
             str: Filename for the synthetic benchmark run.
         """
-<<<<<<< HEAD
-        output_file_name = f"{self.model_name}_{num_input_tokens}_{num_output_tokens}_{self.num_workers}_{self.generation_mode}"
-        return self.sanitize_file_prefix(output_file_name)
-=======
         generation_mode = ""
         if self.is_stream_mode:
             generation_mode  = "stream"
         
-        return f"{self.model_name}_{num_input_tokens}_{num_output_tokens}_{self.num_workers}_{generation_mode}"
->>>>>>> 979df072
+        output_file_name = f"{self.model_name}_{num_input_tokens}_{num_output_tokens}_{self.num_workers}_{generation_mode}"
+        return self.sanitize_file_prefix(output_file_name)
 
     def run_benchmark(
         self,
